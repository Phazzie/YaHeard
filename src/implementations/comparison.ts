--- conflicted
+++ resolved
@@ -290,34 +290,14 @@
       }
     }
 
-<<<<<<< HEAD
-    // Remove duplicate disagreements (normalize service pairs and round severity)
-    // This improved algorithm handles edge cases by normalizing service names
-    // and rounding severity to prevent floating-point comparison issues
-    const normalizeServices = (serviceTexts: Record<string, string>) =>
-      Object.keys(serviceTexts).sort().join('|');
-
-    const roundSeverity = (severity: number) =>
-      Math.round(severity * 10) / 10; // round to one decimal place
-
-    const uniqueDisagreements = disagreements.reduce((acc, current) => {
-      const currentKey = normalizeServices(current.serviceTexts);
-      const currentSeverity = roundSeverity(current.severity);
-
-      const exists = acc.some(d => {
-        const existingKey = normalizeServices(d.serviceTexts);
-        const existingSeverity = roundSeverity(d.severity);
-        return existingKey === currentKey && existingSeverity === currentSeverity;
-=======
     const uniqueDisagreements = disagreements.reduce((acc, current) => {
       const currentServices = Object.keys(current.serviceTexts).sort();
       const existing = acc.find(d => {
         const existingServices = Object.keys(d.serviceTexts).sort();
         return JSON.stringify(currentServices) === JSON.stringify(existingServices);
->>>>>>> 6d1a1b0e
       });
-
-      if (!exists) {
+      
+      if (!existing) {
         acc.push(current);
       }
 

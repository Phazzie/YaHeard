--- conflicted
+++ resolved
@@ -1,16 +1,3 @@
-<<<<<<< HEAD
-=======
-<!--
-/**
- * @file ProgressBar.svelte
- * @purpose Reusable progress bar component
- * @phazzie-status working
- * @last-regenerated 2025-01-29 13:54:37 UTC
- * @dependencies None
- */
--->
-
->>>>>>> 2d87658f
 <script lang="ts">
   /**
    * @file ProgressBar.svelte
